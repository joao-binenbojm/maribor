--- conflicted
+++ resolved
@@ -1,9 +1,6 @@
 from scipy.io import loadmat
-<<<<<<< HEAD
 from scipy.spatial.distance import mahalanobis
-=======
 from tqdm import tqdm
->>>>>>> a987c821
 import matplotlib.pyplot as plt
 import seaborn as sns
 import pandas as pd
@@ -11,15 +8,12 @@
 import numpy as np
 from time import time
 
-<<<<<<< HEAD
-=======
 def eigen_cutoff(explained_var, thrs=0.99):
     ''' Determines eigenvalue at which the cumulative sum of explained variance reaches a designated threshold.'''
     cum_var = np.cumsum(explained_var)
     loc = np.argwhere(cum_var >= thrs)[0,0] # first index where explained variance goes above threshold
     return loc + 1 # eigenvalue at which explained variance goes above threshold
 
->>>>>>> a987c821
 def sortMUAPs(muaps: np.ndarray, J: int):
     ''' Given MUAPs data array, and extracts indices of MUAPs in ascending order of amplitude variance.'''
     print('SORTING MUAPs...')
@@ -52,7 +46,6 @@
                 H[mdx*K + kdx, interval+kdx:interval+kdx+L] = muap.ravel() # adding motor unit shapes to mixing matrix
     return H
 
-<<<<<<< HEAD
 def IA(sig_out: np.ndarray, K:int =1) -> np.ndarray:
     ''' Computes the index of activity based on the EMG and chosen extension factor.'''
 
@@ -182,46 +175,6 @@
     # print(type(muaps))
     # print(muaps.shape)
     # fsamp = data['fsamp'][0,0]
-=======
-if __name__ == '__main__':
-    DIR = '../SynthSigs'
-    name = 'SynthMUAP_BB_lib1_F5-5-5_Len20_ramp1_SNR10_20-Nov-2023_16_50'
-    muap_data = loadmat(os.path.join(DIR, name))
-    t0 = time()
-
-    # Run desired simulation with different parameters
-    data = [] # where to store each run
-
-    for run in tqdm(range(1, 11)):
-        print('Run #{}...'.format(run)) 
-        for K in tqdm([40, 10, 1]):
-            print('For K = {}...'.format(K))
-            for J in np.arange(1, 152, 20):
-
-                    # Obtain singular values
-                    H = getH(muap_data, K=K, J=J)
-                    _, sigmas,_ = np.linalg.svd(H)
-                    eigs = sigmas ** 2 # square singular vals to get eigenvalues
-                    eigs = eigs / np.sum(eigs)
-
-                    # Compute eigen cutoffs
-                    eig1 =  eigen_cutoff(eigs, thrs=0.95) # accounting for 95% explained variance
-                    eig2 = eigen_cutoff(eigs, thrs=0.99) # accounting for 99% explained variance
-
-                    data.append([run, K, J, eig1, eig2])
-    
-    columns = ['Run', 'K', 'J', 'eig1', 'eig2']
-    df = pd.DataFrame(data=data, columns=columns) # store simulation results in a dataframe
-    df.to_csv('sims.csv')
-
-    # RUNTIME CALCULATION
-    tf = time()
-    print('Experiment took {} s'.format(tf - t0))
-    print('Experiment took {} min'.format((tf - t0)/60))
-    print('Experiment took {} h'.format((tf - t0)/3600))
-
-
->>>>>>> a987c821
 
     # H = getH(os.path.join(DIR, name), J=5)
     # nrows = H.shape[0]
@@ -238,17 +191,35 @@
     # plt.title('Covariance of simulated matrix')
     # plt.show()
 
-    # # Plotting eigenspectrum of quadratic form of H
-    # _, sigmas,_ = np.linalg.svd(H)
-    # eigs = sigmas ** 2 # square singular vals to get eigenvalues
-    # eigs = eigs / np.sum(eigs)
-    # plt.figure()
-    # plt.stem(eigs)
-    # plt.title('Eigenspectrum of Simulated H')
-<<<<<<< HEAD
-    # plt.show()
-
-    # Validating global index of activity
-=======
-    # plt.show()
->>>>>>> a987c821
+
+    # Run desired simulation with different parameters
+    # data = [] # where to store each run
+
+    # for run in tqdm(range(1, 11)):
+    #     print('Run #{}...'.format(run)) 
+    #     for K in tqdm([40, 10, 1]):
+    #         print('For K = {}...'.format(K))
+    #         for J in np.arange(1, 152, 20):
+
+    #                 # Obtain singular values
+    #                 H = getH(muap_data, K=K, J=J)
+    #                 _, sigmas,_ = np.linalg.svd(H)
+    #                 eigs = sigmas ** 2 # square singular vals to get eigenvalues
+    #                 eigs = eigs / np.sum(eigs)
+
+    #                 # Compute eigen cutoffs
+    #                 eig1 =  eigen_cutoff(eigs, thrs=0.95) # accounting for 95% explained variance
+    #                 eig2 = eigen_cutoff(eigs, thrs=0.99) # accounting for 99% explained variance
+
+    #                 data.append([run, K, J, eig1, eig2])
+    
+    # columns = ['Run', 'K', 'J', 'eig1', 'eig2']
+    # df = pd.DataFrame(data=data, columns=columns) # store simulation results in a dataframe
+    # df.to_csv('sims.csv')
+
+    # # RUNTIME CALCULATION
+    # tf = time()
+    # print('Experiment took {} s'.format(tf - t0))
+    # print('Experiment took {} min'.format((tf - t0)/60))
+    # print('Experiment took {} h'.format((tf - t0)/3600))
+
